name: Release Pipeline

on:
  push:
    branches: [ main ]
  workflow_dispatch:
    inputs:
      version:
        description: 'Version to release (e.g., v1.0.0)'
        required: true
        default: 'v0.0.1'

env:
<<<<<<< HEAD
  GO_VERSION: '1.24.2'
  BINARY_NAME: 'syntegrity-dagger'
  RELEASE_DIR: 'release'
=======
  GO_VERSION: '1.24.0'
>>>>>>> a5de1fb8

jobs:
  # Job 1: Determine version and create tag
  version:
    runs-on: ubuntu-latest
    outputs:
      version: ${{ steps.version.outputs.version }}
      tag: ${{ steps.version.outputs.tag }}
      changelog: ${{ steps.changelog.outputs.changelog }}
    steps:
    - name: Checkout code
      uses: actions/checkout@v5
      with:
        fetch-depth: 0  # Fetch all history for changelog generation
        
    - name: Set up Go
      uses: actions/setup-go@v6
      with:
        go-version: ${{ env.GO_VERSION }}
        
    - name: Configure Git
      run: |
        git config --local user.email "action@github.com"
        git config --local user.name "GitHub Action"
        
    - name: Determine version
      id: version
      run: |
        if [[ "${{ github.event_name }}" == "workflow_dispatch" ]]; then
          VERSION="${{ github.event.inputs.version }}"
        else
          # Auto-increment version based on previous tags
          LATEST_TAG=$(git describe --tags --abbrev=0 2>/dev/null || echo "v0.0.0")
          echo "Latest tag: $LATEST_TAG"
          
          # Extract version numbers
          VERSION_NUM=$(echo $LATEST_TAG | sed 's/v//')
          MAJOR=$(echo $VERSION_NUM | cut -d. -f1)
          MINOR=$(echo $VERSION_NUM | cut -d. -f2)
          PATCH=$(echo $VERSION_NUM | cut -d. -f3)
          
          # Increment patch version
          PATCH=$((PATCH + 1))
          VERSION="v${MAJOR}.${MINOR}.${PATCH}"
        fi
        
        echo "version=$VERSION" >> $GITHUB_OUTPUT
        echo "tag=$VERSION" >> $GITHUB_OUTPUT
        echo "🎯 Determined version: $VERSION"
        
    - name: Generate changelog
      id: changelog
      run: |
        # Generate changelog from git commits since last tag
        LAST_TAG=$(git describe --tags --abbrev=0 2>/dev/null || echo "")
        
        if [[ -n "$LAST_TAG" ]]; then
          CHANGELOG=$(git log --pretty=format:"- %s (%h)" $LAST_TAG..HEAD)
        else
          CHANGELOG=$(git log --pretty=format:"- %s (%h)" --max-count=20)
        fi
        
        # Create changelog file
        cat > CHANGELOG.md << EOF
        # Changelog - ${{ steps.version.outputs.version }}
        
        ## Changes in this release:
        $CHANGELOG
        
        ## Full Changelog
        https://github.com/${{ github.repository }}/compare/$LAST_TAG...${{ steps.version.outputs.tag }}
        EOF
        
        echo "changelog<<EOF" >> $GITHUB_OUTPUT
        cat CHANGELOG.md >> $GITHUB_OUTPUT
        echo "EOF" >> $GITHUB_OUTPUT
        
        echo "📝 Generated changelog"
        
    - name: Create and push tag
      run: |
        git tag -a "${{ steps.version.outputs.tag }}" -m "Release ${{ steps.version.outputs.tag }}"
        git push origin "${{ steps.version.outputs.tag }}"
        echo "🏷️ Created and pushed tag: ${{ steps.version.outputs.tag }}"

  # Job 2: Build binaries for multiple platforms
  build:
    runs-on: ubuntu-latest
    needs: version
    strategy:
      matrix:
        include:
          - os: linux
            arch: amd64
            ext: ""
          - os: linux
            arch: arm64
            ext: ""
          - os: darwin
            arch: amd64
            ext: ""
          - os: darwin
            arch: arm64
            ext: ""
          - os: windows
            arch: amd64
            ext: ".exe"
    steps:
    - name: Checkout code
      uses: actions/checkout@v5
      
    - name: Set up Go
      uses: actions/setup-go@v6
      with:
        go-version: ${{ env.GO_VERSION }}
        
    - name: Configure Git and Go for private repos
      env:
        ORG_CHECKOUT_TOKEN: ${{ secrets.ORG_CHECKOUT_TOKEN }}
      run: |
        # Configure Go to treat getsyntegrity repos as private
        go env -w GOPRIVATE=github.com/getsyntegrity/*,gitlab.com/syntegrity/*
        go env -w GONOPROXY=github.com/getsyntegrity/*,gitlab.com/syntegrity/*
        go env -w GONOSUMDB=github.com/getsyntegrity/*,gitlab.com/syntegrity/*
        # Create .netrc file for authentication
        echo "machine github.com" > ~/.netrc
        echo "login x-access-token" >> ~/.netrc
        echo "password ${{ secrets.ORG_CHECKOUT_TOKEN }}" >> ~/.netrc
        chmod 600 ~/.netrc
        # Configure Git authentication
        git config --global url."https://x-access-token:${{ secrets.ORG_CHECKOUT_TOKEN }}@github.com/".insteadOf "https://github.com/"
        git config --global url."https://x-access-token:${{ secrets.ORG_CHECKOUT_TOKEN }}@github.com/".insteadOf "git@github.com:"
        
    - name: Download dependencies
      run: go mod download
      
    - name: Build binary
      env:
        GOOS: ${{ matrix.os }}
        GOARCH: ${{ matrix.arch }}
        CGO_ENABLED: 0
      run: |
        OUTPUT_NAME="${{ env.BINARY_NAME }}-${{ matrix.os }}-${{ matrix.arch }}${{ matrix.ext }}"
        go build -ldflags="-X main.Version=${{ needs.version.outputs.version }} -X main.BuildTime=$(date -u +%Y-%m-%dT%H:%M:%SZ)" -o "$OUTPUT_NAME" .
        echo "Built: $OUTPUT_NAME"
        
    - name: Upload build artifacts
      uses: actions/upload-artifact@v4
      with:
        name: binary-${{ matrix.os }}-${{ matrix.arch }}
        path: ${{ env.BINARY_NAME }}-${{ matrix.os }}-${{ matrix.arch }}${{ matrix.ext }}

  # Job 3: Create GitHub Release
  release:
    runs-on: ubuntu-latest
    needs: [version, build]
    steps:
    - name: Checkout code
      uses: actions/checkout@v5
      
    - name: Download all artifacts
      uses: actions/download-artifact@v4
      
    - name: Create release directory
      run: |
        mkdir -p ${{ env.RELEASE_DIR }}
        # Move all binaries to release directory
        find . -name "${{ env.BINARY_NAME }}-*" -exec mv {} ${{ env.RELEASE_DIR }}/ \;
        
    - name: Generate checksums
      run: |
        cd ${{ env.RELEASE_DIR }}
        sha256sum * > checksums.txt
        echo "Generated checksums:"
        cat checksums.txt
        
    - name: Create release notes
      run: |
        cat > release-notes.md << EOF
        # Release ${{ needs.version.outputs.version }}
        
        ## 📦 Binaries
        This release includes pre-compiled binaries for multiple platforms:
        
        - **Linux AMD64**: \`${{ env.BINARY_NAME }}-linux-amd64\`
        - **Linux ARM64**: \`${{ env.BINARY_NAME }}-linux-arm64\`
        - **macOS AMD64**: \`${{ env.BINARY_NAME }}-darwin-amd64\`
        - **macOS ARM64**: \`${{ env.BINARY_NAME }}-darwin-arm64\`
        - **Windows AMD64**: \`${{ env.BINARY_NAME }}-windows-amd64.exe\`
        
        ## 🔧 Installation
        \`\`\`bash
        # Download the appropriate binary for your platform
        curl -L https://github.com/${{ github.repository }}/releases/download/${{ needs.version.outputs.tag }}/${{ env.BINARY_NAME }}-linux-amd64 -o ${{ env.BINARY_NAME }}
        chmod +x ${{ env.BINARY_NAME }}
        \`\`\`
        
        ## 📋 Changelog
        ${{ needs.version.outputs.changelog }}
        
        ## 🔗 Shared Library Usage
        Other services can use this release as a shared library:
        \`\`\`bash
        # Download and use in CI/CD pipelines
        curl -L https://github.com/${{ github.repository }}/releases/download/${{ needs.version.outputs.tag }}/${{ env.BINARY_NAME }}-linux-amd64 -o ${{ env.BINARY_NAME }}
        chmod +x ${{ env.BINARY_NAME }}
        ./${{ env.BINARY_NAME }} --help
        \`\`\`
        EOF
        
    - name: Create GitHub Release
      uses: softprops/action-gh-release@v2
      with:
        tag_name: ${{ needs.version.outputs.tag }}
        name: Release ${{ needs.version.outputs.tag }}
        body_path: release-notes.md
        files: |
          ${{ env.RELEASE_DIR }}/*
        draft: false
        prerelease: false
      env:
        GITHUB_TOKEN: ${{ secrets.GITHUB_TOKEN }}
        
    - name: Update latest symlink
      run: |
        # Create a 'latest' release for easy access
        echo "🔗 Release created: https://github.com/${{ github.repository }}/releases/tag/${{ needs.version.outputs.tag }}"
        echo "📥 Direct download: https://github.com/${{ github.repository }}/releases/download/${{ needs.version.outputs.tag }}/${{ env.BINARY_NAME }}-linux-amd64"<|MERGE_RESOLUTION|>--- conflicted
+++ resolved
@@ -11,14 +11,9 @@
         default: 'v0.0.1'
 
 env:
-<<<<<<< HEAD
   GO_VERSION: '1.24.2'
   BINARY_NAME: 'syntegrity-dagger'
   RELEASE_DIR: 'release'
-=======
-  GO_VERSION: '1.24.0'
->>>>>>> a5de1fb8
-
 jobs:
   # Job 1: Determine version and create tag
   version:
